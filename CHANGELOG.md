### Added:
- ASTC Image Compression option:
  - Compresses images for instantaneous load times (after first compression which is slower)
  - Potentially less VRAM usage, overall slightly less disk usage on average (if ASTC Replace is also enabled, otherwise files are duplicated)
  - Some GPUs may not be compatible, some others may render images less efficiently like this
- Unload Images Off-screen option:
  - Saves a lot of VRAM usage by unloading images not currently shown
  - Only recommended together with ASTC Image Compression, otherwise it is very slow

### Updated:
- DDL can extract 7zip and RAR archives too (by @Willy-JL)

### Fixed:
<<<<<<< HEAD
- Apply images more efficiently, reduce stutters while scrolling (#212 by @Willy-JL)
- Improve images error handling and display (#212 by @Willy-JL)
=======
- Simplify some error handling, correctly handles connection issues in some edge cases (by @Willy-JL)
- Fix some link icons not being recognized by the extension and missing the library icon (by @Willy-JL)
>>>>>>> a9f8800c

### Removed:
- Nothing

### Known Issues:
- MacOS webview in frozen binaries remains blank, run from source instead<|MERGE_RESOLUTION|>--- conflicted
+++ resolved
@@ -11,13 +11,10 @@
 - DDL can extract 7zip and RAR archives too (by @Willy-JL)
 
 ### Fixed:
-<<<<<<< HEAD
+- Simplify some error handling, correctly handles connection issues in some edge cases (by @Willy-JL)
+- Fix some link icons not being recognized by the extension and missing the library icon (by @Willy-JL)
 - Apply images more efficiently, reduce stutters while scrolling (#212 by @Willy-JL)
 - Improve images error handling and display (#212 by @Willy-JL)
-=======
-- Simplify some error handling, correctly handles connection issues in some edge cases (by @Willy-JL)
-- Fix some link icons not being recognized by the extension and missing the library icon (by @Willy-JL)
->>>>>>> a9f8800c
 
 ### Removed:
 - Nothing
