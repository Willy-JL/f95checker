--- conflicted
+++ resolved
@@ -131,7 +131,6 @@
     start_dir = globals.settings.default_exe_dir.get(globals.os)
     if start_dir:
         start_dir = pathlib.Path(start_dir)
-<<<<<<< HEAD
         clean_dir = "".join(char for char in game.name.replace("&", "and") if char in (string.ascii_letters + string.digits + " "))
         clean_dir = re.sub(r" +", r" ", clean_dir).strip()
         if (start_dir / clean_dir).is_dir():
@@ -151,10 +150,6 @@
                         start_dir /= best_match
             except Exception:
                 pass
-=======
-        for subdir in (game.type.name, game.developer, game.name.removesuffix(" Collection")):
-            start_dir = _fuzzy_match_subdir(start_dir, subdir)
->>>>>>> 36cbc390
     utils.push_popup(filepicker.FilePicker(
         title=f"Select or drop executable for {game.name}",
         start_dir=start_dir,
