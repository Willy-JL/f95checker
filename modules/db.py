--- conflicted
+++ resolved
@@ -176,11 +176,8 @@
             "grid_columns":                f'INTEGER DEFAULT 3',
             "hide_empty_tabs":             f'INTEGER DEFAULT {int(False)}',
             "highlight_tags":              f'INTEGER DEFAULT {int(True)}',
-<<<<<<< HEAD
             "hidden_timeline_events":      f'TEXT    DEFAULT "[]"',
             "independent_tab_views":       f'INTEGER DEFAULT {int(False)}',
-=======
->>>>>>> bf13da81
             "ignore_semaphore_timeouts":   f'INTEGER DEFAULT {int(False)}',
             "independent_tab_views":       f'INTEGER DEFAULT {int(False)}',
             "interface_scaling":           f'REAL    DEFAULT 1.0',
