import multiprocessing.queues
import multiprocessing
import datetime as dt
import dataclasses
import functools
import aiofiles
import asyncio
import weakref
import pathlib
import hashlib
import typing
import queue
import enum
import json
import time
import os


class CounterContext:
    count = 0

    def __enter__(self):
        self.count += 1

    def __exit__(self, exc_type, exc_val, exc_tb):
        self.count -= 1

    async def __aenter__(self):
        self.__enter__()

    async def __aexit__(self, exc_type, exc_val, exc_tb):
        self.__exit__(exc_type, exc_val, exc_tb)


class Popup(functools.partial):
    next_uuid = 0
    def __init__(self, *_, **__):
        from modules import utils
        self.open = True
        cls = type(self)
        uuid = cls.next_uuid
        cls.next_uuid += 1
        self.uuid = f"{uuid}_{str(time.time()).split('.')[-1]}_{utils.rand_num_str()}"

    def __call__(self, *args, **kwargs):
        if not self.open:
            return 0, True
        opened, closed = super().__call__(*args, popup_uuid=self.uuid, **kwargs)
        if closed:
            self.open = False
        return opened, closed


class DaemonProcess:
    def __init__(self, proc):
        self.finalize = weakref.finalize(proc, self.kill, proc)

    @staticmethod
    def kill(proc):
        # Multiprocessing
        if getattr(proc, "exitcode", False) is None:
            proc.kill()
        # Asyncio subprocess
        elif getattr(proc, "returncode", False) is None:
            proc.kill()
        # Standard subprocess
        elif getattr(proc, "poll", lambda: False)() is None:
            proc.kill()

    def __enter__(self):
        return self

    def __exit__(self, *_):
        self.finalize()


class MultiProcessPipe(multiprocessing.queues.Queue):
    def __init__(self):
        super().__init__(0, ctx=multiprocessing.get_context())

    def __call__(self, proc: multiprocessing.Process):
        self.proc = proc
        self.daemon = DaemonProcess(proc)
        return self

    async def get_async(self, poll_rate=0.1):
        while self.proc.is_alive():
            try:
                return self.get_nowait()
            except queue.Empty:
                await asyncio.sleep(poll_rate)
        return self.get_nowait()

    def __enter__(self):
        self.proc.start()
        self.daemon.__enter__()
        return self

    def __exit__(self, exc_type, exc_val, exc_tb):
        self.daemon.__exit__()
        if exc_type is queue.Empty:
            return True


class AsyncProcessPipe:
    class process_exit(Exception):
        pass

    def __call__(self, proc: asyncio.subprocess.Process):
        self.proc = proc
        self.daemon = DaemonProcess(proc)
        return self

    async def get_async(self, poll_rate=0.1):
        while self.proc.returncode is None:
            try:
                return json.loads(await self.proc.stdout.readline())
            except json.JSONDecodeError:
                pass
        raise self.process_exit()

    def __enter__(self):
        self.daemon.__enter__()
        return self

    def __exit__(self, exc_type, exc_val, exc_tb):
        self.daemon.__exit__()
        if exc_type is self.process_exit:
            return True


class Timestamp:
    instances = []
    def __init__(self, unix_time: int | float):
        self.update(unix_time)
        type(self).instances.append(self)

    def update(self, unix_time: int | float = None):
        if unix_time is not None:
            self.value = int(unix_time)
        self._display = None

    @property
    def format(self):
        from modules import globals
        return globals.settings.timestamp_format

    @property
    def display(self):
        if self._display is None:
            if self.value == 0:
                self._display = ""
            else:
                try:
                    self._display = dt.datetime.fromtimestamp(self.value).strftime(self.format)
                except Exception:
                    self._display = "Bad format!"
        return self._display


class Datestamp(Timestamp):
    instances = []
    def __init__(self, unix_time: int | float):
        self.update(unix_time)
        type(self).instances.append(self)

    @property
    def format(self):
        from modules import globals
        return globals.settings.datestamp_format


class DefaultStyle:
    accent        = "#d4202e"
    alt_bg        = "#101010"
    bg            = "#0a0a0a"
    border        = "#454545"
    corner_radius = 6
    text          = "#ffffff"
    text_dim      = "#808080"


@dataclasses.dataclass
class ThreadMatch:
    title: str
    id: int


@dataclasses.dataclass
class SearchResult:
    title: str
    url: str
    id: int


@dataclasses.dataclass
class TorrentResult:
    id: int
    title: str
    size: int | str
    seeders: int | str
    leechers:int | str
    date: int | str

    def __post_init__(self):
        from modules import globals
        for unit in ["B", "KB", "MB", "GB", "TB"]:
            if self.size < 1024:
                break
            self.size /= 1024
        self.size = f"{self.size:.1f}{unit}"
        self.seeders = str(self.seeders)
        self.leechers = str(self.leechers)
        self.date = dt.datetime.fromtimestamp(self.date).strftime(globals.settings.datestamp_format)


@dataclasses.dataclass
class SortSpec:
    index: int
    reverse: bool


@dataclasses.dataclass
class TrayMsg:
    title: str
    msg: str
    icon: "PyQt6.QtWidgets.QSystemTrayIcon.MessageIcon"

    def __post_init__(self):
        # KDE Plasma for some reason doesn't dispatch clicks if the icon is not critical
        if os.environ.get("DESKTOP_SESSION") == "plasma" or \
        os.environ.get("XDG_SESSION_DESKTOP") == "KDE" or \
        os.environ.get("XDG_CURRENT_DESKTOP") == "KDE":
            from PyQt6.QtWidgets import QSystemTrayIcon
            self.icon = QSystemTrayIcon.MessageIcon.Critical


class IntEnumHack(enum.IntEnum):
    def __new__(cls, value, attrs: dict = None):
        self = int.__new__(cls, value)
        self._value_ = value
        # Add additional attributes
        if isinstance(attrs, dict):
            for key, value in attrs.items():
                setattr(self, key, value)
        return self
    def __init__(self, *args, **kwargs):
        cls = type(self)
        # Add index for use with _member_names_
        self._index_ = len(cls._member_names_)  # self is added later, so the length is up to the previous item, so not len() - 1
        # Replace spaces with _, - with __ and add _ in front if starting with a number. Allows using Enum._1_special__name in code for "1 special-name"
        new_name = "_" * self._name_[0].isdigit() + self._name_.replace(" ", "_").replace("-", "__")
        if new_name != self._name_:
            setattr(cls, new_name, self)


Os = IntEnumHack("Os", [
    ("Windows", 1),
    ("Linux",   2),
    ("MacOS",   3),
])


DisplayMode = IntEnumHack("DisplayMode", [
    ("list",   (1, {"icon": "view_agenda_outline"})),
    ("grid",   (2, {"icon": "view_grid_outline"})),
    ("kanban", (3, {"icon": "view_week_outline"})),
])


Status = IntEnumHack("Status", [
    ("Normal",    (1, {"color" : (0.95, 0.95, 0.95), "icon": "lightning_bolt_circle"})),
    ("Completed", (2, {"color" : (0.00, 0.87, 0.00), "icon": "checkbox_marked_circle"})),
    ("OnHold",    (3, {"color" : (0.00, 0.50, 0.95), "icon": "pause_circle"})),
    ("Abandoned", (4, {"color" : (0.87, 0.20, 0.20), "icon": "close_circle"})),
    ("Unchecked", (5, {"color" : (0.50, 0.50, 0.50), "icon": "alert_circle"})),
    ("Custom",    (6, {"color" : (0.95, 0.50, 0.00), "icon": "dots_horizontal_circle"})),
])


Tag = IntEnumHack("Tag", [
    ("2d-game",                (1,   {"text": "2d game"})),
    ("2dcg",                   (2,   {"text": "2dcg"})),
    ("3d-game",                (3,   {"text": "3d game"})),
    ("3dcg",                   (4,   {"text": "3dcg"})),
    ("adventure",              (5,   {"text": "adventure"})),
    ("ahegao",                 (6,   {"text": "ahegao"})),
    ("ai-cg",                  (140, {"text": "ai cg"})),
    ("anal-sex",               (7,   {"text": "anal sex"})),
    ("animated",               (8,   {"text": "animated"})),
    ("asset-addon",            (9,   {"text": "asset-addon"})),
    ("asset-ai-shoujo",        (10,  {"text": "asset-ai-shoujo"})),
    ("asset-animal",           (11,  {"text": "asset-animal"})),
    ("asset-animation",        (12,  {"text": "asset-animation"})),
    ("asset-audio",            (13,  {"text": "asset-audio"})),
    ("asset-bundle",           (14,  {"text": "asset-bundle"})),
    ("asset-character",        (15,  {"text": "asset-character"})),
    ("asset-clothing",         (16,  {"text": "asset-clothing"})),
    ("asset-environment",      (17,  {"text": "asset-environment"})),
    ("asset-expression",       (18,  {"text": "asset-expression"})),
    ("asset-hair",             (19,  {"text": "asset-hair"})),
    ("asset-hdri",             (20,  {"text": "asset-hdri"})),
    ("asset-honey-select",     (21,  {"text": "asset-honey-select"})),
    ("asset-honey-select2",    (22,  {"text": "asset-honey-select2"})),
    ("asset-koikatu",          (23,  {"text": "asset-koikatu"})),
    ("asset-light",            (24,  {"text": "asset-light"})),
    ("asset-morph",            (25,  {"text": "asset-morph"})),
    ("asset-plugin",           (26,  {"text": "asset-plugin"})),
    ("asset-pose",             (27,  {"text": "asset-pose"})),
    ("asset-prop",             (28,  {"text": "asset-prop"})),
    ("asset-script",           (29,  {"text": "asset-script"})),
    ("asset-shader",           (30,  {"text": "asset-shader"})),
    ("asset-texture",          (31,  {"text": "asset-texture"})),
    ("asset-utility",          (32,  {"text": "asset-utility"})),
    ("asset-vehicle",          (33,  {"text": "asset-vehicle"})),
    ("bdsm",                   (34,  {"text": "bdsm"})),
    ("bestiality",             (35,  {"text": "bestiality"})),
    ("big-ass",                (36,  {"text": "big ass"})),
    ("big-tits",               (37,  {"text": "big tits"})),
    ("blackmail",              (38,  {"text": "blackmail"})),
    ("bukkake",                (39,  {"text": "bukkake"})),
    ("censored",               (40,  {"text": "censored"})),
    ("character-creation",     (41,  {"text": "character creation"})),
    ("cheating",               (42,  {"text": "cheating"})),
    ("combat",                 (43,  {"text": "combat"})),
    ("corruption",             (44,  {"text": "corruption"})),
    ("cosplay",                (45,  {"text": "cosplay"})),
    ("creampie",               (46,  {"text": "creampie"})),
    ("dating-sim",             (47,  {"text": "dating sim"})),
    ("dilf",                   (48,  {"text": "dilf"})),
    ("drugs",                  (49,  {"text": "drugs"})),
    ("dystopian-setting",      (50,  {"text": "dystopian setting"})),
    ("exhibitionism",          (51,  {"text": "exhibitionism"})),
    ("fantasy",                (52,  {"text": "fantasy"})),
    ("female-protagonist",     (54,  {"text": "female protagonist"})),
    ("femaledomination",       (53,  {"text": "female domination"})),
    ("footjob",                (55,  {"text": "footjob"})),
    ("furry",                  (56,  {"text": "furry"})),
    ("futa-trans",             (57,  {"text": "futa/trans"})),
    ("futa-trans-protagonist", (58,  {"text": "futa/trans protagonist"})),
    ("gay",                    (59,  {"text": "gay"})),
    ("graphic-violence",       (60,  {"text": "graphic violence"})),
    ("groping",                (61,  {"text": "groping"})),
    ("group-sex",              (62,  {"text": "group sex"})),
    ("handjob",                (63,  {"text": "handjob"})),
    ("harem",                  (64,  {"text": "harem"})),
    ("horror",                 (65,  {"text": "horror"})),
    ("humiliation",            (66,  {"text": "humiliation"})),
    ("humor",                  (67,  {"text": "humor"})),
    ("incest",                 (68,  {"text": "incest"})),
    ("internal-view",          (69,  {"text": "internal view"})),
    ("interracial",            (70,  {"text": "interracial"})),
    ("japanese-game",          (71,  {"text": "japanese game"})),
    ("kinetic-novel",          (72,  {"text": "kinetic novel"})),
    ("lactation",              (73,  {"text": "lactation"})),
    ("lesbian",                (74,  {"text": "lesbian"})),
    ("loli",                   (75,  {"text": "loli"})),
    ("male-protagonist",       (77,  {"text": "male protagonist"})),
    ("maledomination",         (76,  {"text": "male domination"})),
    ("management",             (78,  {"text": "management"})),
    ("masturbation",           (79,  {"text": "masturbation"})),
    ("milf",                   (80,  {"text": "milf"})),
    ("mind-control",           (81,  {"text": "mind control"})),
    ("mobile-game",            (82,  {"text": "mobile game"})),
    ("monster",                (83,  {"text": "monster"})),
    ("monster-girl",           (84,  {"text": "monster girl"})),
    ("multiple-endings",       (85,  {"text": "multiple endings"})),
    ("multiple-penetration",   (86,  {"text": "multiple penetration"})),
    ("multiple-protagonist",   (87,  {"text": "multiple protagonist"})),
    ("necrophilia",            (88,  {"text": "necrophilia"})),
    ("no-sexual-content",      (89,  {"text": "no sexual content"})),
    ("ntr",                    (90,  {"text": "netorare"})),
    ("oral-sex",               (91,  {"text": "oral sex"})),
    ("paranormal",             (92,  {"text": "paranormal"})),
    ("parody",                 (93,  {"text": "parody"})),
    ("platformer",             (94,  {"text": "platformer"})),
    ("point-click",            (95,  {"text": "point & click"})),
    ("possession",             (96,  {"text": "possession"})),
    ("pov",                    (97,  {"text": "pov"})),
    ("pregnancy",              (98,  {"text": "pregnancy"})),
    ("prostitution",           (99,  {"text": "prostitution"})),
    ("puzzle",                 (100, {"text": "puzzle"})),
    ("rape",                   (101, {"text": "rape"})),
    ("real-porn",              (102, {"text": "real porn"})),
    ("religion",               (103, {"text": "religion"})),
    ("romance",                (104, {"text": "romance"})),
    ("rpg",                    (105, {"text": "rpg"})),
    ("sandbox",                (106, {"text": "sandbox"})),
    ("scat",                   (107, {"text": "scat"})),
    ("school-setting",         (108, {"text": "school setting"})),
    ("sci-fi",                 (109, {"text": "sci-fi"})),
    ("sex-toys",               (110, {"text": "sex toys"})),
    ("sexual-harassment",      (111, {"text": "sexual harassment"})),
    ("shooter",                (112, {"text": "shooter"})),
    ("shota",                  (113, {"text": "shota"})),
    ("side-scroller",          (114, {"text": "side-scroller"})),
    ("simulator",              (115, {"text": "simulator"})),
    ("sissification",          (116, {"text": "sissification"})),
    ("slave",                  (117, {"text": "slave"})),
    ("sleep-sex",              (118, {"text": "sleep sex"})),
    ("spanking",               (119, {"text": "spanking"})),
    ("strategy",               (120, {"text": "strategy"})),
    ("stripping",              (121, {"text": "stripping"})),
    ("superpowers",            (122, {"text": "superpowers"})),
    ("swinging",               (123, {"text": "swinging"})),
    ("teasing",                (124, {"text": "teasing"})),
    ("tentacles",              (125, {"text": "tentacles"})),
    ("text-based",             (126, {"text": "text based"})),
    ("titfuck",                (127, {"text": "titfuck"})),
    ("trainer",                (128, {"text": "trainer"})),
    ("transformation",         (129, {"text": "transformation"})),
    ("trap",                   (130, {"text": "trap"})),
    ("turn-based-combat",      (131, {"text": "turn based combat"})),
    ("twins",                  (132, {"text": "twins"})),
    ("urination",              (133, {"text": "urination"})),
    ("vaginal-sex",            (134, {"text": "vaginal sex"})),
    ("virgin",                 (135, {"text": "virgin"})),
    ("virtual-reality",        (136, {"text": "virtual reality"})),
    ("voiced",                 (137, {"text": "voiced"})),
    ("vore",                   (138, {"text": "vore"})),
    ("voyeurism",              (139, {"text": "voyeurism"})),
])


TagHighlight = IntEnumHack("TagHighlight", [
    ("Positive", (1, {"color": (0.0, 0.6, 0.0, 1.0)})),
    ("Negative", (2, {"color": (0.6, 0.0, 0.0, 1.0)})),
    ("Critical", (3, {"color": (0.0, 0.0, 0.0, 1.0)})),
])


ExeState = IntEnumHack("ExeState", [
    ("Invalid",  1),
    ("Selected", 2),
    ("Unset",    3),
])


MsgBox = IntEnumHack("MsgBox", [
    ("info",  (1, {"color": (0.10, 0.69, 0.95), "icon": "information"})),
    ("warn",  (2, {"color": (0.95, 0.69, 0.10), "icon": "alert_rhombus"})),
    ("error", (3, {"color": (0.95, 0.22, 0.22), "icon": "alert_octagon"})),
])


FilterMode = IntEnumHack("FilterMode", [
    ("Choose",    1),
    ("Archived",  2),
    ("Custom",    13),
    ("Exe State", 3),
    ("Finished",  6),
    ("Installed", 4),
    ("Label",     5),
    ("Rating",    7),
    ("Score",     8),
    ("Status",    9),
    ("Tag",       10),
    ("Type",      11),
    ("Updated",   12),
])


Category = IntEnumHack("Category", [
    ("Games", 1),
    ("Media", 2),
    ("Misc",  3),
])


@dataclasses.dataclass
class Filter:
    mode: FilterMode
    invert = False
    match = None

    def __post_init__(self):
        self.id = id(self)


TimelineEventType = IntEnumHack("TimelineEventType", [
    ("GameAdded",      (1, {"display": "Added",           "icon": "alert_decagram", "args_min": "0", "template": "Added to the library"})),
    ("GameLaunched",   (2, {"display": "Launched",        "icon": "play",           "args_min": "1", "template": "Launched \"{}\""})),
    ("GameFinished",   (3, {"display": "Finished",        "icon": "flag_checkered", "args_min": "1", "template": "Finished {}"})),
    ("GameInstalled",  (4, {"display": "Installed",       "icon": "download",       "args_min": "1", "template": "Installed {}"})),
    ("ChangedName",    (5, {"display": "Changed name",    "icon": "spellcheck",     "args_min": "2", "template": "Name changed from \"{}\" to \"{}\""})),
    ("ChangedStatus",  (6, {"display": "Changed status",  "icon": "lightning_bolt", "args_min": "2", "template": "Status changed from \"{}\" to \"{}\""})),
    ("ChangedVersion", (7, {"display": "Changed version", "icon": "star",           "args_min": "2", "template": "Version changed from \"{}\" to \"{}\""})),
])


@dataclasses.dataclass
class TimelineEvent:
    instances = []

    game_id: int
    timestamp: Timestamp
    arguments: list[str]
    type: TimelineEventType

    @classmethod
    def add(cls, *args, **kwargs):
        if args and isinstance(obj := args[0], cls):
            self = obj
        else:
            self = cls(*args, **kwargs)
        cls.instances.append(self)
        return self


@dataclasses.dataclass
class Label:
    id: int
    name: str
    color: tuple[float]
    instances: typing.ClassVar = []

    @property
    def short_name(self):
        return "".join(word[:1] for word in self.name.split(" "))

    @classmethod
    def add(cls, *args, **kwargs):
        if args and isinstance(obj := args[0], cls):
            self = obj
        else:
            self = cls(*args, **kwargs)
        if self in cls.instances:
            return
        cls.instances.append(self)

    @classmethod
    def get(cls, id: int):
        for self in cls.instances:
            if self.id == id:
                return self

    @classmethod
    def remove(cls, self):
        while self in cls.instances:
            cls.instances.remove(self)


@dataclasses.dataclass
class Tab:
    id: int
    name: str
    icon: str
    color: tuple[float] | None
    instances: typing.ClassVar = []

    @classmethod
    def add(cls, *args, **kwargs):
        if args and isinstance(obj := args[0], cls):
            self = obj
        else:
            self = cls(*args, **kwargs)
        if self in cls.instances:
            return
        cls.instances.append(self)

    @classmethod
    def get(cls, id: int):
        for self in cls.instances:
            if self.id == id:
                return self

    @classmethod
    def remove(cls, self):
        while self in cls.instances:
            cls.instances.remove(self)

    @classmethod
    @property
    def base_icon(cls):
        from modules import icons
        return icons.heart_box

    @classmethod
    @property
    def first_tab_label(cls):
        from modules import globals, icons
        if globals.settings.default_tab_is_new:
            return f"{icons.alert_decagram} New"
        else:
            return f"{icons.heart_box} Default"

    def __hash__(self):
        return hash(self.id)


@dataclasses.dataclass
class Browser:
    name: str
    hash: int = None
    args: list[str] = None
    hashed_name: str = None
    integrated: bool = None
    custom: bool = None
    private_arg: list = None
    instances: typing.ClassVar = {}
    avail_list: typing.ClassVar = []

    def __post_init__(self):
        if self.hash is None:
            self.hash = self.make_hash(self.name)
        self.hashed_name = f"{self.name}###{self.hash}"
        self.integrated = self.hash == 0
        self.custom = self.hash == -1
        private_args = {
            "Opera":   "-private",
            "Chrom":   "-incognito",
            "Brave":   "-incognito",
            "Edge":    "-inprivate",
            "fox":     "-private-window"
        }
        self.private_arg = []
        for search, arg in private_args.items():
            if search in self.name:
                self.private_arg.append(arg)
                break

    @classmethod
    def make_hash(cls, name: str):
        return int(hashlib.md5(name.encode()).hexdigest()[-12:], 16)

    @classmethod
    def add(cls, *args, **kwargs):
        if args and isinstance(obj := args[0], cls):
            self = obj
        else:
            self = cls(*args, **kwargs)
        if self.hashed_name in cls.instances:
            return
        cls.instances[self.hashed_name] = self
        cls.avail_list.append(self.hashed_name)
        for browser in cls.instances.values():
            browser.index = cls.avail_list.index(browser.hashed_name)

    @classmethod
    def get(cls, hash):
        for browser in cls.instances.values():
            if browser.hash == hash or browser.hashed_name == hash:
                return browser
        return cls.get(0)

Browser.add("Integrated", 0)
Browser.add("Custom", -1)


@dataclasses.dataclass
class Settings:
    background_on_close         : bool
    bg_notifs_interval          : int
    bg_refresh_interval         : int
    browser                     : Browser.get
    browser_custom_arguments    : str
    browser_custom_executable   : str
    browser_html                : bool
    browser_private             : bool
    cell_image_ratio            : float
    check_notifs                : bool
    confirm_on_remove           : bool
    copy_urls_as_bbcode         : bool
    datestamp_format            : str
    default_exe_dir             : dict[Os, str]
    default_tab_is_new          : bool
    display_mode                : DisplayMode
    display_tab                 : Tab.get
    ext_background_add          : bool
    ext_highlight_tags          : bool
    ext_icon_glow               : bool
    filter_all_tabs             : bool
    fit_images                  : bool
    grid_columns                : int
    hide_empty_tabs             : bool
    highlight_tags              : bool
<<<<<<< HEAD
    hidden_timeline_events      : list[TimelineEventType]
    independent_tab_views       : bool
=======
>>>>>>> bf13da81
    ignore_semaphore_timeouts   : bool
    independent_tab_views       : bool
    interface_scaling           : float
    last_successful_refresh     : Timestamp
    manual_sort_list            : list[int]
    mark_installed_after_add    : bool
    max_retries                 : int
    quick_filters               : bool
    refresh_completed_games     : bool
    refresh_workers             : int
    render_when_unfocused       : bool
    request_timeout             : int
    rpc_enabled                 : bool
    rpdl_password               : str
    rpdl_token                  : str
    rpdl_username               : str
    scroll_amount               : float
    scroll_smooth               : bool
    scroll_smooth_speed         : float
    select_executable_after_add : bool
    show_remove_btn             : bool
    software_webview            : bool
    start_in_background         : bool
    start_refresh               : bool
    style_accent                : tuple[float]
    style_alt_bg                : tuple[float]
    style_bg                    : tuple[float]
    style_border                : tuple[float]
    style_corner_radius         : int
    style_text                  : tuple[float]
    style_text_dim              : tuple[float]
    tags_highlights             : dict[Tag, TagHighlight]
    timestamp_format            : str
    use_parser_processes        : bool
    vsync_ratio                 : int
    zoom_area                   : int
    zoom_enabled                : bool
    zoom_times                  : float

    def __post_init__(self):
        if "" in self.default_exe_dir:
            from modules import globals
            self.default_exe_dir[globals.os] = self.default_exe_dir[""]
            del self.default_exe_dir[""]


from modules import (
    imagehelper,
    colors,
)

Type = IntEnumHack("Type", [
    ("ADRIFT",     (2,  {"color": colors.hex_to_rgba_0_1("#2196F3"), "category": Category.Games})),
    ("Flash",      (4,  {"color": colors.hex_to_rgba_0_1("#616161"), "category": Category.Games})),
    ("HTML",       (5,  {"color": colors.hex_to_rgba_0_1("#689F38"), "category": Category.Games})),
    ("Java",       (6,  {"color": colors.hex_to_rgba_0_1("#52A6B0"), "category": Category.Games})),
    ("Others",     (9,  {"color": colors.hex_to_rgba_0_1("#8BC34A"), "category": Category.Games})),
    ("QSP",        (10, {"color": colors.hex_to_rgba_0_1("#D32F2F"), "category": Category.Games})),
    ("RAGS",       (11, {"color": colors.hex_to_rgba_0_1("#FF9800"), "category": Category.Games})),
    ("RenPy",      (14, {"color": colors.hex_to_rgba_0_1("#B069E8"), "category": Category.Games})),
    ("RPGM",       (13, {"color": colors.hex_to_rgba_0_1("#2196F3"), "category": Category.Games})),
    ("Tads",       (16, {"color": colors.hex_to_rgba_0_1("#2196F3"), "category": Category.Games})),
    ("Unity",      (19, {"color": colors.hex_to_rgba_0_1("#FE5901"), "category": Category.Games})),
    ("Unreal Eng", (20, {"color": colors.hex_to_rgba_0_1("#0D47A1"), "category": Category.Games})),
    ("WebGL",      (21, {"color": colors.hex_to_rgba_0_1("#FE5901"), "category": Category.Games})),
    ("Wolf RPG",   (22, {"color": colors.hex_to_rgba_0_1("#4CAF50"), "category": Category.Games})),
    ("CG",         (30, {"color": colors.hex_to_rgba_0_1("#DFCB37"), "category": Category.Media})),
    ("Collection", (7,  {"color": colors.hex_to_rgba_0_1("#616161"), "category": Category.Media})),
    ("Comics",     (24, {"color": colors.hex_to_rgba_0_1("#FF9800"), "category": Category.Media})),
    ("GIF",        (25, {"color": colors.hex_to_rgba_0_1("#03A9F4"), "category": Category.Media})),
    ("Manga",      (26, {"color": colors.hex_to_rgba_0_1("#0FB2FC"), "category": Category.Media})),
    ("Pinup",      (27, {"color": colors.hex_to_rgba_0_1("#2196F3"), "category": Category.Media})),
    ("SiteRip",    (28, {"color": colors.hex_to_rgba_0_1("#8BC34A"), "category": Category.Media})),
    ("Video",      (29, {"color": colors.hex_to_rgba_0_1("#FF9800"), "category": Category.Media})),
    ("Cheat Mod",  (3,  {"color": colors.hex_to_rgba_0_1("#D32F2F"), "category": Category.Misc})),
    ("Mod",        (8,  {"color": colors.hex_to_rgba_0_1("#BA4545"), "category": Category.Misc})),
    ("READ ME",    (12, {"color": colors.hex_to_rgba_0_1("#DC143C"), "category": Category.Misc})),
    ("Request",    (15, {"color": colors.hex_to_rgba_0_1("#D32F2F"), "category": Category.Misc})),
    ("Tool",       (17, {"color": colors.hex_to_rgba_0_1("#EC5555"), "category": Category.Misc})),
    ("Tutorial",   (18, {"color": colors.hex_to_rgba_0_1("#EC5555"), "category": Category.Misc})),
    ("Misc",       (1,  {"color": colors.hex_to_rgba_0_1("#B8B00C"), "category": Category.Misc})),
    ("Unchecked",  (23, {"color": colors.hex_to_rgba_0_1("#393939"), "category": Category.Misc})),
])


@dataclasses.dataclass
class Game:
    id                 : int
    custom             : bool | None
    name               : str
    version            : str
    developer          : str
    type               : Type
    status             : Status
    url                : str
    added_on           : Datestamp
    last_updated       : Datestamp
    last_full_check    : int
    last_check_version : str
    last_played        : Datestamp
    score              : float
    rating             : int
    finished           : str
    installed          : str
    updated            : bool | None
    archived           : bool
    executables        : list[str]
    description        : str
    changelog          : str
    tags               : tuple[Tag]
    labels             : list[Label.get]
    tab                : Tab.get
    notes              : str
    image_url          : str
    downloads          : tuple[tuple[str, list[tuple[str, str]]]]
    selected           : bool = False
    image              : imagehelper.ImageHelper = None
    executables_valids : list[bool] = None
    executables_valid  : bool = None
    timeline_events    : list[TimelineEvent] = dataclasses.field(default_factory=list)
    _did_init          : bool = False

    def __post_init__(self):
        self._did_init = True
        if self.custom is None:
            self.custom = bool(self.status is Status.Custom)
        if self.id < 0:
            self.custom = True
        if self.updated is None:
            self.updated = bool(self.installed) and self.installed != self.version
        if self.image_url == "-":
            self.image_url = "missing"
        if self.finished == "True" and self.installed != "True" and self.version != "True":
            self.finished = (self.installed or self.version)
        elif self.finished == "False" and self.installed != "False" and self.version != "False":
            self.finished = ""
        from modules import globals
        self.image = imagehelper.ImageHelper(globals.images_path, glob=f"{self.id}.*")
        self.validate_executables()

    def delete_images(self):
        from modules import globals
        for img in globals.images_path.glob(f"{self.id}.*"):
            try:
                img.unlink()
            except Exception:
                pass

    def refresh_image(self):
        self.image.glob = f"{self.id}.*"
        self.image.loaded = False
        self.image.resolve()

    async def set_image_async(self, data: bytes):
        from modules import globals, utils
        self.delete_images()
        if data:
            async with aiofiles.open(globals.images_path / f"{self.id}.{utils.image_ext(data)}", "wb") as f:
                await f.write(data)
        self.refresh_image()

    def set_image_sync(self, data: bytes):
        from modules import globals, utils
        self.delete_images()
        if data:
            (globals.images_path / f"{self.id}.{utils.image_ext(data)}").write_bytes(data)
        self.refresh_image()

    def validate_executables(self):
        from modules import globals, utils
        if globals.settings.default_exe_dir.get(globals.os):
            changed = False
            executables_valids = []
            base = pathlib.Path(globals.settings.default_exe_dir.get(globals.os))
            for i, executable in enumerate(self.executables):
                if utils.is_uri(executable):
                    executables_valids.append(True)
                    continue
                exe = pathlib.Path(executable)
                if exe.is_absolute():
                    if base in exe.parents:
                        self.executables[i] = exe.relative_to(base).as_posix()
                        changed = True
                    executables_valids.append(exe.is_file())
                else:
                    executables_valids.append((base / exe).is_file())
            self.executables_valids = executables_valids
            if changed:
                from modules import async_thread, db
                async_thread.run(db.update_game(self, "executables"))
        else:
            self.executables_valids = [utils.is_uri(executable) or os.path.isfile(executable) for executable in self.executables]
        self.executables_valid = all(self.executables_valids)
        if globals.gui:
            globals.gui.recalculate_ids = True

    def add_executable(self, executable: str):
        from modules import globals, utils
        if not utils.is_uri(executable):
            exe = pathlib.Path(executable)
            if globals.settings.default_exe_dir.get(globals.os):
                base = pathlib.Path(globals.settings.default_exe_dir.get(globals.os))
                if base in exe.parents:
                    exe = exe.relative_to(base)
            executable = exe.as_posix()
        if executable in self.executables:
            return
        self.executables.append(executable)
        from modules import async_thread, db
        async_thread.run(db.update_game(self, "executables"))
        self.validate_executables()

    def remove_executable(self, executable: str):
        self.executables.remove(executable)
        from modules import async_thread, db
        async_thread.run(db.update_game(self, "executables"))
        self.validate_executables()

    def clear_executables(self):
        self.executables.clear()
        from modules import async_thread, db
        async_thread.run(db.update_game(self, "executables"))
        self.validate_executables()

    def add_label(self, label: Label):
        if label not in self.labels:
            self.labels.append(label)
        self.labels.sort(key=lambda label: Label.instances.index(label))
        from modules import globals, async_thread, db
        async_thread.run(db.update_game(self, "labels"))
        if globals.gui:
            globals.gui.recalculate_ids = True

    def remove_label(self, label: Label):
        while label in self.labels:
            self.labels.remove(label)
        from modules import globals, async_thread, db
        async_thread.run(db.update_game(self, "labels"))
        if globals.gui:
            globals.gui.recalculate_ids = True

    def add_timeline_event(self, type: TimelineEventType, *args):
        from modules import async_thread, db
        async_thread.run(db.create_timeline_event(self.id, Timestamp(time.time()), list(args), type))


    def __setattr__(self, name: str, value: typing.Any):
        if self._did_init and name in [
            "custom",
            "name",
            "version",
            "developer",
            "type",
            "status",
            "url",
            "added_on",
            "last_updated",
            "last_full_check",
            "last_check_version",
            "last_played",
            "score",
            "rating",
            "finished",
            "installed",
            "updated",
            "archived",
            "executables",
            "description",
            "changelog",
            "tags",
            "labels",
            "tab",
            "notes",
            "image_url",
            "downloads"
        ]:
            if isinstance(attr := getattr(self, name), Timestamp):
                attr.update(value)
            else:
                super().__setattr__(name, value)
            from modules import globals, async_thread, db
            async_thread.run(db.update_game(self, name))
            if globals.gui:
                globals.gui.recalculate_ids = True
            return
        super().__setattr__(name, value)
        if name == "selected":
            from modules import globals
            if globals.gui:
                if value:
                    globals.gui.last_selected_game = self
                globals.gui.selected_games_count = len(list(filter(lambda game: game.selected, globals.games.values())))


@dataclasses.dataclass
class OldGame:
    id                   : int
    name                 : str
    version              : str
    status               : Status<|MERGE_RESOLUTION|>--- conflicted
+++ resolved
@@ -674,11 +674,8 @@
     grid_columns                : int
     hide_empty_tabs             : bool
     highlight_tags              : bool
-<<<<<<< HEAD
     hidden_timeline_events      : list[TimelineEventType]
     independent_tab_views       : bool
-=======
->>>>>>> bf13da81
     ignore_semaphore_timeouts   : bool
     independent_tab_views       : bool
     interface_scaling           : float
