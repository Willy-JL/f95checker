--- conflicted
+++ resolved
@@ -5,11 +5,8 @@
 import datetime as dt
 from PIL import Image
 import configparser
-<<<<<<< HEAD
+import dataclasses
 import ctypes.util
-=======
-import dataclasses
->>>>>>> 7a69a303
 import threading
 import platform
 import asyncio
