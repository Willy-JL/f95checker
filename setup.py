from ctypes.util import find_library
import cx_Freeze
import pathlib
import sys
import re

path = pathlib.Path(__file__).absolute().parent


def find_libs(*names):
    libs = []
    for name in names:
        if lib := find_library(name):
            libs.append(lib)
    return libs

<<<<<<< HEAD
=======
if sys.platform.startswith("linux"):
    bin_includes += find_libs("ffi", "ssl", "crypto")
elif sys.platform.startswith("darwin"):
    bin_includes += find_libs("intl")

path = pathlib.Path(__file__).absolute().parent
>>>>>>> c4a8a654

icon = str(path / "resources/icons/icon")
if sys.platform.startswith("win"):
    icon += ".ico"
elif sys.platform.startswith("darwin"):
    icon += ".icns"
else:
    icon += ".png"


with open(path / "modules/globals.py", "rb") as f:
    version = str(re.search(rb'version = "(\S+)"', f.read()).group(1), encoding="utf-8")


packages = ["OpenGL"]
bin_includes = []
bin_excludes = []
zip_include_packages = "*"
zip_exclude_packages = [
    "OpenGL_accelerate",
    "PyQt6",
    "glfw"
]

if sys.platform.startswith("linux"):
    bin_includes += find_libs("ffi", "ssl", "crypto")
elif sys.platform.startswith("darwin"):
    bin_includes += find_libs("intl")
    bin_excludes += ["libiodbc.2.dylib", "libpq.5.dylib"]

if not sys.platform.startswith("win"):
    bin_includes += find_libs("gtk-3", "webkit2gtk-4", "glib-2", "gobject-2")
    packages += ["gi"]
    zip_exclude_packages += ["PyGObject"]


cx_Freeze.setup(
    name="F95Checker",
    version=version,
    executables=[
        cx_Freeze.Executable(
            script=path / "main.py",
            target_name="F95Checker",
            icon=icon
        )
    ],
    options={
        "build_exe": {
            "optimize": 1,
            "packages": packages,
            "bin_includes": bin_includes,
            "bin_excludes": bin_excludes,
            "include_files": [
                path / "resources",
                path / "LICENSE"
            ],
            "zip_include_packages": zip_include_packages,
            "zip_exclude_packages": zip_exclude_packages,
            "include_msvcr": True
        },
        "bdist_mac": {
            "iconfile": icon,
            "bundle_name": "F95Checker",
            "plist_items": [
                ("CFBundleName", "F95Checker"),
                ("CFBundleDisplayName", "F95Checker"),
                ("CFBundleIdentifier", "io.github.willy-jl.f95checker"),
                ("CFBundleVersion", version),
                ("CFBundlePackageType", "APPL"),
                ("CFBundleSignature", "????"),
            ]
        }
    },
    py_modules=[]
)<|MERGE_RESOLUTION|>--- conflicted
+++ resolved
@@ -14,15 +14,6 @@
             libs.append(lib)
     return libs
 
-<<<<<<< HEAD
-=======
-if sys.platform.startswith("linux"):
-    bin_includes += find_libs("ffi", "ssl", "crypto")
-elif sys.platform.startswith("darwin"):
-    bin_includes += find_libs("intl")
-
-path = pathlib.Path(__file__).absolute().parent
->>>>>>> c4a8a654
 
 icon = str(path / "resources/icons/icon")
 if sys.platform.startswith("win"):
@@ -51,7 +42,6 @@
     bin_includes += find_libs("ffi", "ssl", "crypto")
 elif sys.platform.startswith("darwin"):
     bin_includes += find_libs("intl")
-    bin_excludes += ["libiodbc.2.dylib", "libpq.5.dylib"]
 
 if not sys.platform.startswith("win"):
     bin_includes += find_libs("gtk-3", "webkit2gtk-4", "glib-2", "gobject-2")
