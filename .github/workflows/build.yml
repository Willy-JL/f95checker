--- conflicted
+++ resolved
@@ -39,7 +39,6 @@
         with:
           python-version: "${{ matrix.python }}"
 
-<<<<<<< HEAD
       - name: "Setup GTK (Linux)"
         if: "runner.os == 'Linux'"
         run: |
@@ -50,10 +49,7 @@
         run: |
           brew install gobject-introspection gtk+3 webkitgtk
 
-      - name: "Setup cx_Logging (Windows)"
-=======
       - name: "Setup cx_Freeze (Windows)"
->>>>>>> 300a3f72
         if: "runner.os == 'Windows'"
         run: |
           python -m pip install --pre -f https://lief.s3-website.fr-par.scw.cloud/latest/lief/ lief
